--- conflicted
+++ resolved
@@ -37,17 +37,10 @@
   val akkaTestKit =               "com.typesafe.akka"          %% "akka-testkit"                       % akkaVersion
   val akkaStreamTestKit =         "com.typesafe.akka"          %% "akka-stream-testkit"                % akkaVersion
   val akkaMultiNodeTestkit =      "com.typesafe.akka"          %% "akka-multi-node-testkit"            % akkaVersion
-<<<<<<< HEAD
-  val akkaManagementHttp =        "com.lightbend.akka.management" %% "akka-management-cluster-http"      % "1.0.5"
-  val akkaClusterBoostrap =       "com.lightbend.akka.management" %% "akka-management-cluster-bootstrap" % "1.0.5"
-  val akkaDiscoveryKube =         "com.lightbend.akka.discovery"  %% "akka-discovery-kubernetes-api"     % "1.0.6"
-  val akkaBoostrap =              "com.lightbend.akka.management" %% "akka-management-cluster-bootstrap" % "1.0.5"
-=======
   val akkaManagementHttp =        "com.lightbend.akka.management" %% "akka-management-cluster-http"      % "1.0.6"
   val akkaClusterBoostrap =       "com.lightbend.akka.management" %% "akka-management-cluster-bootstrap" % "1.0.6"
   val akkaDiscoveryKube =         "com.lightbend.akka.discovery"  %% "akka-discovery-kubernetes-api"     % "1.0.5"
   val akkaBoostrap =              "com.lightbend.akka.management" %% "akka-management-cluster-bootstrap" % "1.0.6"
->>>>>>> 5748ad3f
 
   val levelDB   =                 "org.iq80.leveldb"           %  "leveldb"                            % "0.12"
 
