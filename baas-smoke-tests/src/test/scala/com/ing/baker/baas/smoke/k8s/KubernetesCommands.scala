--- conflicted
+++ resolved
@@ -23,11 +23,8 @@
       _ <- DefinitionFile.resource("crd-baker.yaml")
       _ <- DefinitionFile.resource("crd-interaction.yaml")
       _ <- DefinitionFile.resource("bakery-controller.yaml", namespace)
-<<<<<<< HEAD
       _ <- DefinitionFile.resource("example-config.yaml", namespace)
-=======
       _ <- DefinitionFile.resource("kafka-event-sink.yaml", namespace)
->>>>>>> 78b29f80
       _ <- Resource.liftF(Pod.awaitForAllPods(namespace))
     } yield namespace
 }