import sbt._

//noinspection TypeAnnotation
object Dependencies {

  val akkaVersion = "2.5.26"
  val http4sVersion = "0.20.0"
  val circeVersion = "0.11.1"

  val jvmV = "1.8"
  val scalapbVersion = scalapb.compiler.Version.scalapbVersion

  val akkaInmemoryJournal =      ("com.github.dnvriend"        %% "akka-persistence-inmemory"          % "2.5.15.2")
      .exclude("com.typesafe.akka", "akka-actor")
      .exclude("com.typesafe.akka", "akka-persistence")
      .exclude("com.typesafe.akka", "akka-persistence-query")
      .exclude("com.typesafe.akka", "akka-stream")

  val scalaTest =                 "org.scalatest"              %% "scalatest"                          % "3.0.5"
  val mockito =                   "org.mockito"                %  "mockito-all"                        % "1.10.19"
  val junitInterface =            "com.novocode"               %  "junit-interface"                    % "0.11"
  val junitJupiter =              "org.junit.jupiter"          %  "junit-jupiter-engine"               % "5.0.3"

  val akkaActor =                 "com.typesafe.akka"          %% "akka-actor"                         % akkaVersion
  val akkaStream =                "com.typesafe.akka"          %% "akka-stream"                        % akkaVersion
  val akkaPersistence =           "com.typesafe.akka"          %% "akka-persistence"                   % akkaVersion
  val akkaPersistenceQuery =      "com.typesafe.akka"          %% "akka-persistence-query"             % akkaVersion
  val akkaPersistenceCassandra =  "com.typesafe.akka"          %% "akka-persistence-cassandra"         % "0.100"
  val akkaCluster =               "com.typesafe.akka"          %% "akka-cluster"                       % akkaVersion
  val akkaClusterSharding =       "com.typesafe.akka"          %% "akka-cluster-sharding"              % akkaVersion
  val akkaSlf4j =                 "com.typesafe.akka"          %% "akka-slf4j"                         % akkaVersion
  val akkaTestKit =               "com.typesafe.akka"          %% "akka-testkit"                       % akkaVersion
  val akkaStreamTestKit =         "com.typesafe.akka"          %% "akka-stream-testkit"                % akkaVersion
  val akkaMultiNodeTestkit =      "com.typesafe.akka"          %% "akka-multi-node-testkit"            % akkaVersion

  val akkaHttp =                  "com.typesafe.akka"          %% "akka-http"                          % "10.0.15"
  val akkaBoostrap =              "com.lightbend.akka.management" %% "akka-management-cluster-bootstrap" % "1.0.5"
  
  val levelDB   =                 "org.iq80.leveldb"           %  "leveldb"                            % "0.12"

  val levelDBJni =                "org.fusesource.leveldbjni"  %  "leveldbjni-all"                     % "1.8"

  val logback =                   "ch.qos.logback"             %  "logback-classic"                    % "1.2.3"
  val ficusConfig =               "com.iheart"                 %% "ficus"                              % "1.4.7"

  val scalaGraph  =               "org.scala-graph"            %% "graph-core"                         % "1.11.5"
  val scalaGraphDot =             "org.scala-graph"            %% "graph-dot"                          % "1.11.5"
  val graphvizJava =              "guru.nidi"                  %  "graphviz-java"                      % "0.8.10"

  val kamon =                     "io.kamon"                   %% "kamon-bundle"                       % "2.0.0"
  val kamonAkka =                 "io.kamon"                   %% "kamon-akka"                         % "2.0.0"
  val kamonPrometheus =           "io.kamon"                   %% "kamon-prometheus"                   % "2.0.0"
  val http4s =                    "org.http4s"                 %% "http4s-core"                        % http4sVersion
  val http4sDsl =                 "org.http4s"                 %% "http4s-dsl"                         % http4sVersion
  val http4sServer =              "org.http4s"                 %% "http4s-blaze-server"                % http4sVersion
  val http4sClient =              "org.http4s"                 %% "http4s-blaze-client"                % http4sVersion
  val http4sCirce =               "org.http4s"                 %% "http4s-circe"                       % http4sVersion
  val circe =                     "io.circe"                   %% "circe-core"                         % circeVersion
  val circeGeneric =              "io.circe"                   %% "circe-generic"                      % circeVersion

  val catsEffect =                "org.typelevel"              %% "cats-effect"                        % "1.4.0"
  val catsCore =                  "org.typelevel"              %% "cats-core"                          % "1.6.1"

  def scalaReflect(scalaV: String): ModuleID = "org.scala-lang"%  "scala-reflect"                      % scalaV
  val javaxInject =               "javax.inject"               %  "javax.inject"                       % "1"

  val paranamer =                 "com.thoughtworks.paranamer" %  "paranamer"                          % "2.8"
  val findbugs =                  "com.google.code.findbugs"   %  "jsr305"                             % "1.3.9"

  val scalapbRuntime =            "com.thesamet.scalapb"       %% "scalapb-runtime"                    % scalapbVersion % "protobuf"

  val protobufJava =              "com.google.protobuf"        % "protobuf-java"                       % "3.11.0"

  val betterFiles =               "com.github.pathikrit"       %% "better-files"                       % "3.8.0"

  val typeSafeConfig =            "com.typesafe"               % "config"                              % "1.4.0"

<<<<<<< HEAD
  val jodaTime =                  "joda-time"                  %  "joda-time"                          % "2.9.9"
  val slf4jApi =                  "org.slf4j"                  %  "slf4j-api"                          % "1.7.29"
=======
  val objenisis =                 "org.objenesis"              %  "objenesis"                          % "2.6"
  
  val jodaTime =                  "joda-time"                  %  "joda-time"                          % "2.10.5"
  val slf4jApi =                  "org.slf4j"                  %  "slf4j-api"                          % "1.7.25"
>>>>>>> 0f696943
  val slf4jSimple =               "org.slf4j"                  % "slf4j-simple"                        % "1.7.5"
  val scalaCheck =                "org.scalacheck"             %% "scalacheck"                         % "1.13.5"

  def scopeDeps(scope: String, modules: Seq[ModuleID]) =  modules.map(m => m % scope)
  def compileDeps(modules: ModuleID*) = modules.toSeq
  def testDeps(modules: ModuleID*) = scopeDeps("test", modules)

  def providedDeps(modules: ModuleID*) = scopeDeps("provided", modules)
}<|MERGE_RESOLUTION|>--- conflicted
+++ resolved
@@ -75,15 +75,11 @@
 
   val typeSafeConfig =            "com.typesafe"               % "config"                              % "1.4.0"
 
-<<<<<<< HEAD
-  val jodaTime =                  "joda-time"                  %  "joda-time"                          % "2.9.9"
-  val slf4jApi =                  "org.slf4j"                  %  "slf4j-api"                          % "1.7.29"
-=======
   val objenisis =                 "org.objenesis"              %  "objenesis"                          % "2.6"
   
   val jodaTime =                  "joda-time"                  %  "joda-time"                          % "2.10.5"
-  val slf4jApi =                  "org.slf4j"                  %  "slf4j-api"                          % "1.7.25"
->>>>>>> 0f696943
+  val slf4jApi =                  "org.slf4j"                  %  "slf4j-api"                          % "1.7.29"
+
   val slf4jSimple =               "org.slf4j"                  % "slf4j-simple"                        % "1.7.5"
   val scalaCheck =                "org.scalacheck"             %% "scalacheck"                         % "1.13.5"
 
