--- conflicted
+++ resolved
@@ -340,17 +340,7 @@
   .settings(defaultModuleSettings)
   .settings(
     moduleName := "baas-node-event-listener",
-    libraryDependencies ++= Seq(
-<<<<<<< HEAD
-      akkaHttp,
-      akkaCluster,
-      slf4jApi,
-      slf4jSimple
-    ) ++ testDeps(
-      scalaTest,
-      junitInterface,
-      scalaCheck
-=======
+    libraryDepe
       slf4jApi,
       slf4jSimple,
       logback,
@@ -359,7 +349,6 @@
       http4sServer
     ) ++ testDeps(
       scalaTest
->>>>>>> 18d1411d
     )
   )
   .dependsOn(`baas-protocol-recipe-event-publishing`, `baker-interface`)
