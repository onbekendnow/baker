--- conflicted
+++ resolved
@@ -57,13 +57,9 @@
   val http4sCirce =               "org.http4s"                 %% "http4s-circe"                       % http4sVersion
   val circe =                     "io.circe"                   %% "circe-core"                         % circeVersion
   val circeGeneric =              "io.circe"                   %% "circe-generic"                      % circeVersion
-<<<<<<< HEAD
+
   val catsEffect =                "org.typelevel"              %% "cats-effect"                        % "1.4.0"
-  val catsCore =                  "org.typelevel"              %% "cats-core"                          % "1.5.0"
-=======
-  val catsEffect =                "org.typelevel"              %% "cats-effect"                        % "1.2.0"
   val catsCore =                  "org.typelevel"              %% "cats-core"                          % "1.6.1"
->>>>>>> c587473e
 
   def scalaReflect(scalaV: String): ModuleID = "org.scala-lang"%  "scala-reflect"                      % scalaV
   val javaxInject =               "javax.inject"               %  "javax.inject"                       % "1"
