--- conflicted
+++ resolved
@@ -102,12 +102,9 @@
         akkaActor,
         akkaPersistence,
         akkaPersistenceQuery,
-<<<<<<< HEAD
         akkaCluster,
         akkaClusterTools,
         akkaDistributedData,
-=======
->>>>>>> 2cc1b112
         akkaClusterSharding,
         akkaBoostrap,
         akkaSlf4j,
@@ -206,7 +203,6 @@
   .settings(defaultModuleSettings)
   .settings(scalaPBSettings)
   .settings(
-<<<<<<< HEAD
     moduleName := "baas-protocol-baker",
     libraryDependencies ++= Seq(
       akkaStream,
@@ -296,13 +292,10 @@
   .settings(
     moduleName := "baas-tests",
     libraryDependencies ++= Seq() ++
-=======
-    moduleName := "baker-baas",
-    libraryDependencies ++=
->>>>>>> 2cc1b112
       testDeps(
         akkaSlf4j,
         akkaTestKit,
+        akkaInmemoryJournal,
         logback,
         scalaTest,
         junitInterface,
