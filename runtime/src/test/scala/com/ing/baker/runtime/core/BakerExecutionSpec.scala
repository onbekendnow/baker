package com.ing.baker.runtime.core

import java.util.concurrent.TimeUnit
import java.util.{Optional, UUID}

import akka.actor.ActorSystem
import akka.persistence.inmemory.extension.{InMemoryJournalStorage, StorageExtension}
import akka.testkit.{TestDuration, TestKit, TestProbe}
import com.ing.baker._
import com.ing.baker.compiler.RecipeCompiler
import com.ing.baker.recipe.TestRecipe._
import com.ing.baker.recipe.common.InteractionFailureStrategy
import com.ing.baker.recipe.common.InteractionFailureStrategy.FireEventAfterFailure
import com.ing.baker.recipe.scaladsl.Recipe
import com.ing.baker.types.Converters
import org.mockito.Matchers._
import org.mockito.Mockito._
import org.mockito.invocation.InvocationOnMock
import org.mockito.stubbing.Answer
import org.slf4j.LoggerFactory

import scala.concurrent.duration._
import scala.language.postfixOps

case class SomeNotDefinedEvent(name: String)

class BakerExecutionSpec extends BakerRuntimeTestBase {

  override def actorSystemName = "BakerExecutionSpec"

  val log = LoggerFactory.getLogger(classOf[BakerExecutionSpec])


  before {
    resetMocks
    setupMockResponse()

    // Clean inmemory-journal before each test
    val tp = TestProbe()
    tp.send(StorageExtension(defaultActorSystem).journalStorage, InMemoryJournalStorage.ClearJournal)
    tp.expectMsg(akka.actor.Status.Success(""))
  }

  "The Baker execution engine" should {

    "bake a process successful if baking for the first time" in {
      val (baker, recipeId) = setupBakerWithRecipe("FirstTimeBaking")

      val id = UUID.randomUUID().toString

      baker.bake(recipeId, id)
    }

    "throw an IllegalArgumentException if a baking a process with the same identifier twice" in {
      val (baker, recipeId) = setupBakerWithRecipe("DuplicateIdentifierRecipe")

      val id = UUID.randomUUID().toString
      baker.bake(recipeId, id)
      a[IllegalArgumentException] should be thrownBy {
        baker.bake(recipeId, id)
      }
    }

    "throw a NoSuchProcessException when requesting the ingredients of a non existing process" in {

      val (baker, recipeId) = setupBakerWithRecipe("NonExistingProcessTest")

      intercept[NoSuchProcessException] {
        baker.getIngredients(UUID.randomUUID().toString)
      }
    }

    "throw a NoSuchProcessException when attempting to fire an event for a non existing process" in {
      val (baker, recipeId) = setupBakerWithRecipe("NonExistingProcessEventTest")

      val event = InitialEvent("initialIngredient")

      intercept[NoSuchProcessException] {
        baker.processEvent(UUID.randomUUID().toString, event)
      }

      val response = baker.processEventAsync(UUID.randomUUID().toString, event)

      intercept[NoSuchProcessException] {
        response.confirmReceived(timeout)
      }

      intercept[NoSuchProcessException] {
        response.confirmCompleted(timeout)
      }
    }

    "throw a IllegalArgumentException if fired event is not a valid sensory event" in {
      val (baker, recipeId) = setupBakerWithRecipe("NonExistingProcessEventTest")

      val processId = UUID.randomUUID().toString
      baker.bake(recipeId, processId)
      val intercepted: IllegalArgumentException = intercept[IllegalArgumentException] {
        baker.processEvent(processId, SomeNotDefinedEvent("bla"))
      }
      intercepted.getMessage should startWith("No event with name 'SomeNotDefinedEvent' found in recipe 'NonExistingProcessEventTest")
    }

    "execute an interaction when its ingredient is provided" in {
      val recipe =
        Recipe("IngredientProvidedRecipe")
          .withInteraction(interactionOne)
          .withSensoryEvent(initialEvent)

      val (baker, recipeId) = setupBakerWithRecipe(recipe, mockImplementations)

      when(testInteractionOneMock.apply(anyString(), anyString())).thenReturn(InteractionOneSuccessful(interactionOneIngredientValue))

      val processId = UUID.randomUUID().toString

      baker.bake(recipeId, processId)
      baker.processEvent(processId, InitialEvent(initialIngredientValue))

      verify(testInteractionOneMock).apply(processId.toString, "initialIngredient")
      baker.getIngredients(processId) shouldBe
        ingredientMap(
          "initialIngredient" -> initialIngredientValue,
          "interactionOneOriginalIngredient" -> interactionOneIngredientValue)
    }

    "Fire an event twice if two Interactions fire it both" in {

      val recipe =
        Recipe("IngredientProvidedRecipe")
          .withInteractions(
            interactionTwo
              .withOverriddenIngredientName("initialIngredientOld", "initialIngredient"),
            fireTwoEventsInteraction,
            interactionOne
              .withRequiredEvents(eventFromInteractionTwo))
          .withSensoryEvents(initialEvent)

      val (baker, recipeId) = setupBakerWithRecipe(recipe, mockImplementations)

//      val compiledRecipe = RecipeCompiler.compileRecipe(recipe)
//      println("recipe visualisation:")
//      println(baker.getCompiledRecipe(recipeId).getRecipeVisualization)
//      println("petrinet visualisation:")
//      println(baker.getCompiledRecipe(recipeId).getPetriNetVisualization)

      when(testInteractionTwoMock.apply(anyString()))
        .thenReturn(EventFromInteractionTwo("ingredient2"))
      when(testFireTwoEventsInteractionMock.apply(anyString()))
        .thenReturn(Event1FromInteractionSeven("ingredient3"))

      val processId = UUID.randomUUID().toString

      baker.bake(recipeId, processId)
      baker.processEvent(processId, InitialEvent(initialIngredientValue))

      verify(testInteractionTwoMock).apply(initialIngredientValue)
      verify(testFireTwoEventsInteractionMock).apply(initialIngredientValue)
      verify(testInteractionOneMock).apply(processId, initialIngredientValue)
      baker.getProcessState(processId).eventNames should contain
        ("InitialEvent", "Event1FromInteractionSeven", "EventFromInteractionTwo", "InteractionOneSuccessful")
    }


    "only allow a sensory event be fired once if the max firing limit is set one" in {
      val recipe =
        Recipe("maxFiringLimitOfOneOnSensoryEventRecipe")
          .withInteraction(interactionOne)
          .withSensoryEvent(initialEvent.withMaxFiringLimit(1))

      val (baker, recipeId) = setupBakerWithRecipe(recipe, mockImplementations)

      when(testInteractionOneMock.apply(anyString(), anyString())).thenReturn(InteractionOneSuccessful(interactionOneIngredientValue))

      val processId = UUID.randomUUID().toString
      baker.bake(recipeId, processId)

      val executedFirst = baker.processEvent(processId, InitialEvent(initialIngredientValue))
      executedFirst shouldBe SensoryEventStatus.Completed
      verify(testInteractionOneMock).apply(processId.toString, "initialIngredient")

      val executedSecond = baker.processEvent(processId, InitialEvent(initialIngredientValue))
      executedSecond shouldBe SensoryEventStatus.FiringLimitMet
      verify(testInteractionOneMock).apply(processId.toString, "initialIngredient")
    }


    "not allow a sensory event be fired twice with the same correlation id" in {
      val recipe =
        Recipe("correlationIdSensoryEventRecipe")
          .withInteraction(interactionOne)
          .withSensoryEvent(initialEvent)

      val (baker, recipeId) = setupBakerWithRecipe(recipe, mockImplementations)

      when(testInteractionOneMock.apply(anyString(), anyString())).thenReturn(InteractionOneSuccessful(interactionOneIngredientValue))

      val processId = UUID.randomUUID().toString
      baker.bake(recipeId, processId)

      val executedFirst = baker.processEvent(processId, InitialEvent(initialIngredientValue), Some("abc"))
      executedFirst shouldBe SensoryEventStatus.Completed
      verify(testInteractionOneMock).apply(processId.toString, "initialIngredient")

      val executedSecond = baker.processEvent(processId, InitialEvent(initialIngredientValue), Some("abc"))
      executedSecond shouldBe SensoryEventStatus.AlreadyReceived
      verifyNoMoreInteractions(testInteractionOneMock)
    }


    "only allow a sensory event be fired twice if the max firing limit is set two" in {
      val recipe =
        Recipe("maxFiringLimitOfTwoOnSensoryEventRecipe")
          .withInteraction(interactionOne)
          .withSensoryEvent(initialEvent.withMaxFiringLimit(2))

      val (baker, recipeId) = setupBakerWithRecipe(recipe, mockImplementations)

      when(testInteractionOneMock.apply(anyString(), anyString())).thenReturn(InteractionOneSuccessful(interactionOneIngredientValue))

      val processId = UUID.randomUUID().toString
      baker.bake(recipeId, processId)

      val executedFirst = baker.processEvent(processId, InitialEvent(initialIngredientValue))
      executedFirst shouldBe SensoryEventStatus.Completed
      verify(testInteractionOneMock).apply(processId.toString, "initialIngredient")

      val executedSecond = baker.processEvent(processId, InitialEvent(initialIngredientValue))
      executedSecond shouldBe SensoryEventStatus.Completed
      verify(testInteractionOneMock, times(2)).apply(processId.toString, "initialIngredient")

      // This check is added to verify event list is still correct after firing the same event twice
      baker.events(processId).map(_.name).toList shouldBe List("InitialEvent", "InteractionOneSuccessful", "InitialEvent", "InteractionOneSuccessful")

      val executedThird = baker.processEvent(processId, InitialEvent(initialIngredientValue))
      executedThird shouldBe SensoryEventStatus.FiringLimitMet
      verify(testInteractionOneMock, times(2)).apply(processId.toString, "initialIngredient")
    }

<<<<<<< HEAD
    //This test is ignored for now since it does not work in with all operating systems
    "backwards compatibility in serialization of case class ingredients" in {
=======
    "backwards compatibility in serialization of case class ingredients" ignore {
>>>>>>> 323e1338

      import better.files._

      /**
        * This is the path where the original messages where persisted
        *
        * For the test they are copied to a temporary directory in /target
        *
        * !!! If you want to create a new test case the following flag to true
        */
      val createNewCase: Boolean = false
      val isWindows: Boolean = System.getProperty("os.name").toLowerCase.contains("windows")

      val journalPath = "src/test/resources/persisted-messages" + (if (isWindows) "-windows" else "")
      val journalDir = File(journalPath)

      val testPath = if (createNewCase) journalPath else "target/backwardsCompatibilityOfEvents"
      val testDir = File(testPath).createDirectoryIfNotExists()

      if (!createNewCase) {
        testDir.delete()
        testDir.createDirectory()
        journalDir./("journal").copyToDirectory(testDir)
      }

      val config = clusterLevelDBConfig(
        "backwardsCompatibilityOfEvents",
        3004,
        10 seconds,
        s"$testPath/journal",
        s"$testPath/snapshots")

      val actorSystem = ActorSystem("backwardsCompatibilityOfEvents", config)

      try {

        import com.ing.baker.Webshop._

        val recipe = Webshop.webshopRecipe

        // test data
        val customerInfo = new Webshop.CustomerInfo("klaas", "straat", "email")
        val processId = "backwards-compatible-process"
        val order = "123"
        val trackingId = "trackingId"
        val goods = "some goods"

        // mocks
        val shipGoodsMock: ShipGoods = mock[Webshop.ShipGoods]
        val sendInvoiceMock: SendInvoice = mock[Webshop.SendInvoice]
        val manufactureGoodsMock: ManufactureGoods = mock[Webshop.ManufactureGoods]
        val validateOrderMock: ValidateOrder = mock[Webshop.ValidateOrder]

        val implementations = Seq(shipGoodsMock, sendInvoiceMock, manufactureGoodsMock, validateOrderMock)

        val (baker, recipeId) = setupBakerWithRecipe(recipe, implementations)(actorSystem)

        def createProcess(): Unit = {

          baker.bake(recipeId, processId)

          // prepare mocks
          when(shipGoodsMock.apply(anyString(), any[CustomerInfo]())).thenReturn(new ShipGoods.GoodsShipped(trackingId))
          when(sendInvoiceMock.apply(any[CustomerInfo]())).thenReturn(new SendInvoice.InvoiceWasSent())
          when(manufactureGoodsMock.apply(anyString())).thenReturn(new ManufactureGoods.GoodsManufactured(goods))
          when(validateOrderMock.apply(anyString(), anyString())).thenReturn(new ValidateOrder.Valid())

          // process the events
          baker.processEvent(processId, new CustomerInfoReceived(customerInfo));
          baker.processEvent(processId, new OrderPlaced(order));
          baker.processEvent(processId, new PaymentMade());
        }

        if (createNewCase)
          createProcess();

        val expectedIngredients = ingredientMap(
          "customerInfo" -> customerInfo,
          "order" -> order,
          "goods" -> goods,
          "trackingId" -> trackingId)

        val expectedEvents = eventList(
          new CustomerInfoReceived(customerInfo),
          new OrderPlaced(order),
          new ValidateOrder.Valid(),
          new PaymentMade(),
          new ManufactureGoods.GoodsManufactured(goods),
          new ShipGoods.GoodsShipped(trackingId),
          new SendInvoice.InvoiceWasSent()
        )

        baker.getIngredients(processId) shouldBe expectedIngredients

        baker.events(processId) shouldBe expectedEvents

      } finally {

        TestKit.shutdownActorSystem(actorSystem)
      }
    }

    "execute an interaction with Optionals set to empty when its ingredient is provided" in {
      val ingredientValue: Optional[String] = java.util.Optional.of("optionalWithValue")

      val recipe =
        Recipe("IngredientProvidedRecipeWithEmptyOptionals")
          .withInteraction(
            optionalIngredientInteraction
              .withPredefinedIngredients(("missingJavaOptional", ingredientValue)))
          .withSensoryEvent(initialEvent)

      val baker = new AkkaBaker()

      baker.addImplementations(mockImplementations)

      val compiledRecipe = RecipeCompiler.compileRecipe(recipe)
      val recipeId = baker.addRecipe(compiledRecipe)

      val processId = UUID.randomUUID().toString
      baker.bake(recipeId, processId).toString

      baker.processEvent(processId, InitialEvent(initialIngredientValue))

      verify(testOptionalIngredientInteractionMock).apply(ingredientValue, Optional.empty(), Option.empty, Option.empty, initialIngredientValue)
      baker.getIngredients(processId) shouldBe ingredientMap("initialIngredient" -> initialIngredientValue)
    }

    "execute an interaction with Optionals boxed when its ingredient is provided as unboxed" in {

      val recipe =
        Recipe("IngredientProvidedRecipeWithUnboxedOptionals")
          .withInteraction(
            optionalIngredientInteraction)
          .withSensoryEvent(unboxedProviderEvent)

      val (baker, recipeId) = setupBakerWithRecipe(recipe, mockImplementations)

      val processId = UUID.randomUUID().toString

      baker.bake(recipeId, processId).toString
      baker.processEvent(processId, UnboxedProviderEvent(initialIngredientValue, initialIngredientValue, initialIngredientValue))

      verify(testOptionalIngredientInteractionMock).apply(java.util.Optional.of(initialIngredientValue), Optional.empty(), Some(initialIngredientValue), Option.empty, initialIngredientValue)
      baker.getIngredients(processId) shouldBe ingredientMap("initialIngredient" -> initialIngredientValue, "missingJavaOptional" -> initialIngredientValue, "missingScalaOptional" -> initialIngredientValue)
    }

    "notify a registered event listener of events" in {

      val listenerMock = mock[EventListener]

      when(testInteractionOneMock.apply(anyString(), anyString())).thenReturn(InteractionOneSuccessful(interactionOneIngredientValue))

      val recipe =
        Recipe("EventListenerRecipe")
          .withInteraction(interactionOne)
          .withSensoryEvent(initialEvent)

      val (baker, recipeId) = setupBakerWithRecipe(recipe, mockImplementations)

      baker.registerEventListener("EventListenerRecipe", listenerMock)

      val processId = UUID.randomUUID().toString
      baker.bake(recipeId, processId)
      baker.processEvent(processId, InitialEvent(initialIngredientValue))

      verify(listenerMock).processEvent(processId.toString, Baker.extractEvent(InitialEvent(initialIngredientValue)))
      verify(listenerMock).processEvent(processId.toString, Baker.extractEvent(InteractionOneSuccessful(interactionOneIngredientValue)))
    }

    "return a list of events that where caused by a sensory event" in {

      val (baker, recipeId) = setupBakerWithRecipe("SensoryEventDeltaRecipe")

      val processId = UUID.randomUUID().toString

      baker.bake(recipeId, processId)

      val response = baker.processEventAsync(processId, InitialEvent(initialIngredientValue))

      response.confirmReceived() shouldBe SensoryEventStatus.Received
      response.confirmCompleted() shouldBe SensoryEventStatus.Completed

      response.confirmAllEvents(timeout) should contain only (
         RuntimeEvent("InitialEvent", Seq(initialIngredient("initialIngredient"))),
         RuntimeEvent("SieveInteractionSuccessful", Seq(sievedIngredient("sievedIngredient"))),
         RuntimeEvent("InteractionOneSuccessful", Seq(interactionOneIngredient("interactionOneIngredient"))),
         RuntimeEvent("EventFromInteractionTwo", Seq(interactionTwoIngredient("interactionTwoIngredient"))),
         RuntimeEvent("InteractionThreeSuccessful", Seq(interactionThreeIngredient("interactionThreeIngredient")))
      )
    }

    "execute an interaction when its ingredient is provided and the interaction is renamed" in {
      val recipe =
        Recipe("IngredientProvidedRecipeWithRename")
          .withInteraction(interactionOne.withName("interactionOneRenamed"))
          .withSensoryEvent(initialEvent)

      val (baker, recipeId) = setupBakerWithRecipe(recipe, mockImplementations)

      when(testInteractionOneMock.apply(anyString(), anyString())).thenReturn(InteractionOneSuccessful(interactionOneIngredientValue))

      val processId = UUID.randomUUID().toString
      baker.bake(recipeId, processId)

      baker.processEvent(processId, InitialEvent(initialIngredientValue))

      verify(testInteractionOneMock).apply(processId.toString, "initialIngredient")
      baker.getIngredients(processId) shouldBe ingredientMap("initialIngredient" -> initialIngredientValue, "interactionOneOriginalIngredient" -> interactionOneIngredientValue)
    }

    "execute an interaction when both ingredients are provided (join situation)" in {
      val (baker, recipeId) = setupBakerWithRecipe("JoinRecipeForIngredients")

      val processId = UUID.randomUUID().toString
      baker.bake(recipeId, processId)

      baker.processEvent(processId, InitialEvent(initialIngredientValue))

      verify(testInteractionOneMock).apply(processId.toString, initialIngredientValue)
      verify(testInteractionTwoMock).apply(initialIngredientValue)
      verify(testInteractionThreeMock).apply(interactionOneIngredientValue, interactionTwoIngredientValue)
      baker.getIngredients(processId) shouldBe afterInitialState
    }

    "execute an interaction when two events occur (join situation)" in {
      val (baker, recipeId) = setupBakerWithRecipe("JoinRecipeForEvents")

      val processId = UUID.randomUUID().toString
      baker.bake(recipeId, processId)

      baker.processEvent(processId, InitialEvent("initialIngredient"))
      baker.processEvent(processId, SecondEvent())

      verify(testInteractionOneMock).apply(processId.toString, "initialIngredient")
      verify(testInteractionTwoMock).apply("initialIngredient")
      verify(testInteractionThreeMock).apply("interactionOneIngredient",
        "interactionTwoIngredient")
      verify(testInteractionFourMock).apply()
      baker.getIngredients(processId) shouldBe finalState
    }

    "execute an interaction when one of the two events occur (OR situation)" in {
      val recipe = Recipe("ORPreconditionedRecipeForEvents")
        .withInteractions(interactionFour
          .withRequiredOneOfEvents(initialEvent, secondEvent))
        .withSensoryEvents(initialEvent, secondEvent)

      val (baker, recipeId) = setupBakerWithRecipe(recipe, mockImplementations)

      val firstProcessId = UUID.randomUUID().toString
      baker.bake(recipeId, firstProcessId)

      // Fire one of the events for the first process
      baker.processEvent(firstProcessId, InitialEvent("initialIngredient"))
      verify(testInteractionFourMock).apply()

      // reset interaction mocks and fire the other event for the second process
      resetMocks

      val secondProcessId = UUID.randomUUID().toString
      baker.bake(recipeId, secondProcessId)

      baker.processEvent(secondProcessId, SecondEvent())
      verify(testInteractionFourMock).apply()
    }

    "execute an interaction when one of the two events occur with two or conditions (OR situation 2)" in {
      val recipe = Recipe("ORPreconditionedRecipeForEvents2")
        .withInteractions(interactionFour
          .withRequiredOneOfEvents(initialEvent, secondEvent)
          .withRequiredOneOfEvents(thirdEvent, fourthEvent))
        .withSensoryEvents(initialEvent, secondEvent, thirdEvent, fourthEvent)

      val (baker, recipeId) = setupBakerWithRecipe(recipe, mockImplementations)

      val firstProcessId = UUID.randomUUID().toString
      baker.bake(recipeId, firstProcessId)

      // Fire one of the events for the first process
      baker.processEvent(firstProcessId, InitialEvent("initialIngredient"))
      verify(testInteractionFourMock, times(0)).apply()

      baker.processEvent(firstProcessId, ThirdEvent())
      verify(testInteractionFourMock).apply()
    }

    "execute two interactions which depend on same ingredient (fork situation)" in {

      val (baker, recipeId) = setupBakerWithRecipe("MultipleInteractionsFromOneIngredient")

      val processId = UUID.randomUUID().toString
      baker.bake(recipeId, processId)

      baker.processEvent(processId, InitialEvent("initialIngredient"))

      verify(testInteractionOneMock).apply(processId.toString, "initialIngredient")
      verify(testInteractionTwoMock).apply("initialIngredient")
    }

    "execute again after first execution completes and ingredient is produced again" in {

      val (baker, recipeId) = setupBakerWithRecipe("MultipleInteractionsFromOneIngredient")

      val processId = UUID.randomUUID().toString
      baker.bake(recipeId, processId)

      baker.processEvent(processId, InitialEvent("initialIngredient"))

      verify(testInteractionOneMock, times(1)).apply(processId.toString, "initialIngredient")
      verify(testInteractionTwoMock, times(1)).apply("initialIngredient")

      baker.processEvent(processId, InitialEvent("initialIngredient"))

      verify(testInteractionOneMock, times(2)).apply(processId.toString, "initialIngredient")
      verify(testInteractionTwoMock, times(2)).apply("initialIngredient")
    }

    "fire parallel transitions simultaneously" in {

      val (baker, recipeId) = setupBakerWithRecipe("ParallelExecutionRecipe")

      // Two answers that take 0.5 seconds each!
      when(testInteractionOneMock.apply(anyString(), anyString())).thenAnswer(new Answer[InteractionOneSuccessful] {
        override def answer(invocationOnMock: InvocationOnMock): InteractionOneSuccessful = {
          Thread.sleep(500)
          InteractionOneSuccessful(interactionOneIngredientValue)
        }
      })

      when(testInteractionTwoMock.apply(anyString()))
        .thenAnswer(new Answer[EventFromInteractionTwo] {
          override def answer(invocationOnMock: InvocationOnMock): EventFromInteractionTwo = {
            Thread.sleep(500)
            EventFromInteractionTwo(interactionTwoIngredientValue)
          }
        })

      val processId = UUID.randomUUID().toString

      baker.bake(recipeId, processId)

      Thread.sleep(2000)

      val executingTimeInMilliseconds = timeBlockInMilliseconds {
        baker.processEvent(processId, InitialEvent(initialIngredientValue))
      }

      val tookLessThanASecond = executingTimeInMilliseconds < 1000
      assert(
        tookLessThanASecond,
        s"If it takes less than 1 second to execute we can be sure the two actions have executed in parallel. " +
          s"The execution took: $executingTimeInMilliseconds milliseconds and have executed sequentially...")
      // Note: this is not related to startup time.
      // Same behaviour occurs if we have actions that take 10 seconds and test if it is less than 20 seconds.
    }

    "update the state with new data if an event occurs twice" in {

      val firstData: String = "firstData"
      val secondData: String = "secondData"
      val firstResponse = "firstResponse"
      val secondResponse = "secondResponse"

      val (baker, recipeId) = setupBakerWithRecipe("UpdateTestRecipe")

      val processId = UUID.randomUUID().toString

      when(testInteractionOneMock.apply(processId.toString, firstData)).thenReturn(InteractionOneSuccessful(firstResponse))
      when(testInteractionOneMock.apply(processId.toString, secondData)).thenReturn(InteractionOneSuccessful(secondResponse))

      baker.bake(recipeId, processId)

      //Fire the first event
      baker.processEvent(processId, InitialEvent(firstData))

      //Check that the first response returned
      baker.getIngredients(processId) shouldBe ingredientMap(
        "initialIngredient" -> firstData,
        "interactionOneIngredient" -> firstResponse,
        "sievedIngredient" -> sievedIngredientValue,
        "interactionTwoIngredient" -> interactionTwoIngredientValue,
        "interactionThreeIngredient" -> interactionThreeIngredientValue
      )

      //Fire the second event
      baker.processEvent(processId, InitialEvent(secondData))

      //Check that the second response is given
      baker.getIngredients(processId) shouldBe ingredientMap(
        "initialIngredient" -> secondData,
        "interactionOneIngredient" -> secondResponse,
        "sievedIngredient" -> sievedIngredientValue,
        "interactionTwoIngredient" -> interactionTwoIngredientValue,
        "interactionThreeIngredient" -> interactionThreeIngredientValue
      )
    }

    "only fire an interaction once if it has an maximum interaction count of 1" in {

      val recipe = Recipe("FiringLimitTestRecipe")
        .withInteractions(
          interactionOne
            .withEventOutputTransformer(interactionOneSuccessful, Map("interactionOneOriginalIngredient" -> "interactionOneIngredient"))
            .withMaximumInteractionCount(1))
        .withSensoryEvent(initialEvent)

      when(testInteractionOneMock.apply(anyString(), anyString()))
        .thenReturn(InteractionOneSuccessful(interactionOneIngredientValue))

      val (baker, recipeId) = setupBakerWithRecipe(recipe, mockImplementations)

      val processId = UUID.randomUUID().toString

      baker.bake(recipeId, processId)
      baker.processEvent(processId, InitialEvent(initialIngredientValue))

      verify(testInteractionOneMock).apply(processId.toString, initialIngredientValue)

      val result = baker.getIngredients(processId)
      result shouldBe ingredientMap(
        "initialIngredient" -> initialIngredientValue,
        "interactionOneIngredient" -> interactionOneIngredientValue)

      baker.processEvent(processId, InitialEvent(initialIngredientValue))

      verifyZeroInteractions(testInteractionOneMock)
    }

    "not throw an exception when an event is fired and a resulting interactions fails" in {
      val (baker, recipeId) = setupBakerWithRecipe("FailingInteraction")
      when(testInteractionOneMock.apply(anyString, anyString()))
        .thenThrow(new RuntimeException(errorMessage))

      val processId = UUID.randomUUID().toString
      baker.bake(recipeId, processId)
      baker.processEvent(processId, InitialEvent(initialIngredientValue))
    }

    "not crash when one process crashes but the other does not" in {

      val (baker, recipeId) = setupBakerWithRecipe("CrashTestRecipe")

      val firstProcessId = UUID.randomUUID().toString
      val secondProcessId = UUID.randomUUID().toString
      when(testInteractionOneMock.apply(firstProcessId.toString, initialIngredientValue))
        .thenReturn(InteractionOneSuccessful(interactionOneIngredientValue))
      when(testInteractionOneMock.apply(secondProcessId.toString, initialIngredientValue))
        .thenThrow(new RuntimeException(errorMessage))
      baker.bake(recipeId, firstProcessId)
      baker.bake(recipeId, secondProcessId)

      // start the first process with firing an event
      baker.processEvent(firstProcessId, InitialEvent(initialIngredientValue))

      // start the second process and expect a failure
      baker.processEvent(secondProcessId, InitialEvent(initialIngredientValue))

      // fire another event for the first process
      baker.processEvent(firstProcessId, SecondEvent())

      // expect first process state is correct
      baker.getIngredients(firstProcessId) shouldBe finalState
    }

    "keep the input data in accumulated state even if the interactions dependent on this event fail to execute" in {

      val (baker, recipeId) = setupBakerWithRecipe("StatePersistentTestRecipe")
      val processId = UUID.randomUUID().toString
      when(testInteractionOneMock.apply(processId.toString, initialIngredientValue))
        .thenThrow(new RuntimeException(errorMessage))
      baker.bake(recipeId, processId)

      // Send failing event and after that send succeeding event
      baker.processEvent(processId, InitialEvent(initialIngredientValue))

      val result = baker.getIngredients(processId)
      result shouldBe ingredientMap(
        "initialIngredient" -> initialIngredientValue,
        "sievedIngredient" -> sievedIngredientValue,
        "interactionTwoIngredient" -> interactionTwoIngredientValue)
    }

    "retry an interaction with incremental backoff if configured to do so" in {

      val (baker, recipeId) = setupBakerWithRecipe("FailingInteractionWithBackof")
      when(testInteractionOneMock.apply(anyString(), anyString()))
        .thenThrow(new RuntimeException(errorMessage))

      val processId = UUID.randomUUID().toString
      baker.bake(recipeId, processId)

      baker.processEvent(processId, InitialEvent(initialIngredientValue))

      //Thread.sleep is needed since we need to wait for the expionental back of
      //100ms should be enough since it waits 20ms and then 40 ms
      Thread.sleep(200)
      //Since it can be called up to 3 times it should have been called 3 times in the 100ms
      verify(testInteractionOneMock, times(4)).apply(processId.toString, initialIngredientValue)
    }

    "not execute the failing interaction again each time after some other unrelated event is fired" in {

      /* This test FAILS because passportData FAIL_DATA is included in the marking while it should not! (?)
       * The fact that it is in the marking forces failingUploadPassport to fire again when second event fires!
       */
      val (baker, recipeId) = setupBakerWithRecipe("ShouldNotReExecute")
      val processId = UUID.randomUUID().toString

      when(testInteractionTwoMock.apply(anyString())).thenThrow(new RuntimeException(errorMessage))
      baker.bake(recipeId, processId)

      // first fired event causes a failure in the action
      baker.processEvent(processId, InitialEvent(initialIngredientValue))
      verify(testInteractionTwoMock, times(1)).apply(anyString())
      resetMocks

      // second fired, this should not re-execute InteractionOne and therefor not start InteractionThree
      baker.processEvent(processId, SecondEvent())

      verify(testInteractionTwoMock, never()).apply(anyString())

      val result = baker.getIngredients(processId)
      result shouldBe ingredientMap(
        "initialIngredient" -> initialIngredientValue,
        "sievedIngredient" -> sievedIngredientValue,
        "interactionOneIngredient" -> interactionOneIngredientValue)
    }

    "fire the exhausted retry event if the max retry times for the interaction is met" in {

      val recipe = Recipe("FireExhaustedEvent")
        .withSensoryEvent(initialEvent)
        .withInteractions(interactionOne.withFailureStrategy(InteractionFailureStrategy.RetryWithIncrementalBackoff(
          initialDelay = 10 milliseconds,
          maximumRetries = 1,
          fireRetryExhaustedEvent = Some(None))))

      when(testInteractionOneMock.apply(anyString(), anyString())).thenThrow(new BakerException())

      val (baker, recipeId) = setupBakerWithRecipe(recipe, mockImplementations)

      val processId = UUID.randomUUID().toString
      baker.bake(recipeId, processId)

      //Handle first event
      baker.processEvent(processId, InitialEvent(initialIngredientValue))

      Thread.sleep(50)

      baker.events(processId).map(_.name) should contain(interactionOne.retryExhaustedEventName)
    }

    "not fire the exhausted retry event if the interaction passes" in {
      val recipe = Recipe("NotFireExhaustedEvent")
        .withSensoryEvent(initialEvent)
        .withInteractions(interactionOne.withFailureStrategy(InteractionFailureStrategy.RetryWithIncrementalBackoff(
          initialDelay = 10 milliseconds,
          maximumRetries = 1,
          fireRetryExhaustedEvent = Some(None))))

      val (baker, recipeId) = setupBakerWithRecipe(recipe, mockImplementations)

      val processId = UUID.randomUUID().toString
      baker.bake(recipeId, processId)

      //Handle first event
      baker.processEvent(processId, InitialEvent(initialIngredientValue))

      Thread.sleep(50)

      //Since the defaultEventExhaustedName is set the retryExhaustedEventName of interactionOne will be picked.
      baker.events(processId).map(_.name) should not contain interactionOne.retryExhaustedEventName
    }

    "fire a specified failure event for an interaction immediately after it fails" in {

      val recipe = Recipe("ImmediateFailureEvent")
        .withSensoryEvent(initialEvent)
        .withInteractions(interactionOne.withFailureStrategy(FireEventAfterFailure()))

      when(testInteractionOneMock.apply(anyString(), anyString())).thenThrow(new RuntimeException("Some failure happened"))

      val (baker, recipeId) = setupBakerWithRecipe(recipe, mockImplementations)

      val listenerMock = mock[EventListener]
      baker.registerEventListener("ImmediateFailureEvent", listenerMock)

      val processId = UUID.randomUUID().toString
      baker.bake(recipeId, processId)

      //Handle first event
      baker.processEvent(processId, InitialEvent(initialIngredientValue))

      Thread.sleep(50)
      verify(listenerMock).processEvent(processId.toString, Baker.extractEvent(InitialEvent(initialIngredientValue)))
      verify(listenerMock).processEvent(processId.toString, RuntimeEvent(interactionOne.retryExhaustedEventName, Seq.empty))

      baker.events(processId).map(_.name) should contain(interactionOne.retryExhaustedEventName)
    }

    "resolve a blocked interaction" in {
      val recipe =
        Recipe("ResolveBlockedInteractionRecipe")
          .withInteraction(interactionOne)
          .withSensoryEvent(initialEvent)

      val (baker, recipeId) = setupBakerWithRecipe(recipe, mockImplementations)

      when(testInteractionOneMock.apply(anyString(), anyString())).thenThrow(new RuntimeException("Expected test failure"))

      val processId = UUID.randomUUID().toString

      baker.bake(recipeId, processId)
      val status = baker.processEvent(processId, InitialEvent(initialIngredientValue))

      baker.getIngredients(processId) shouldBe
        ingredientMap(
          "initialIngredient" -> initialIngredientValue)

      baker.resolveInteraction(processId, interactionOne.name, InteractionOneSuccessful("success!"))

      baker.getIngredients(processId) shouldBe
        ingredientMap(
          "initialIngredient" -> initialIngredientValue,
          "interactionOneOriginalIngredient" -> "success!")
    }

    "retry a blocked interaction" in {
      val recipe =
        Recipe("RetryBlockedInteractionRecipe")
          .withInteraction(interactionOne)
          .withSensoryEvent(initialEvent)

      val (baker, recipeId) = setupBakerWithRecipe(recipe, mockImplementations)

      when(testInteractionOneMock.apply(anyString(), anyString()))
        .thenThrow(new RuntimeException("Expected test failure"))
        .thenReturn(InteractionOneSuccessful("success!"))

      val processId = UUID.randomUUID().toString

      baker.bake(recipeId, processId)
      val status = baker.processEvent(processId, InitialEvent(initialIngredientValue))

      baker.getIngredients(processId) shouldBe
        ingredientMap(
          "initialIngredient" -> initialIngredientValue)

      baker.retryInteraction(processId, interactionOne.name)

      baker.getIngredients(processId) shouldBe
        ingredientMap(
          "initialIngredient" -> initialIngredientValue,
          "interactionOneOriginalIngredient" -> "success!")

    }

    "be able to return all occurred events" in {

      val (baker, recipeId) = setupBakerWithRecipe("CheckEventRecipe")

      val processId = UUID.randomUUID().toString
      baker.bake(recipeId, processId)

      //Handle first event
      baker.processEvent(processId, InitialEvent(initialIngredientValue))

      //Check if both the new event and the events occurred in the past are in the eventsList
      baker.events(processId) should contain only(
        Baker.extractEvent(InitialEvent(initialIngredientValue)),
        Baker.extractEvent(SieveInteractionSuccessful(sievedIngredientValue)),
        Baker.extractEvent(EventFromInteractionTwo(interactionTwoIngredientValue)),
        RuntimeEvent("InteractionOneSuccessful", Seq("interactionOneIngredient" -> Converters.toValue(interactionOneIngredientValue))),
        Baker.extractEvent(InteractionThreeSuccessful(interactionThreeIngredientValue))
      )

      //Execute another event
      baker.processEvent(processId, SecondEvent())

      //Check if both the new event and the events occurred in the past are in the eventsList
      baker.events(processId) should contain only(
        Baker.extractEvent(InitialEvent(initialIngredientValue)),
        Baker.extractEvent(EventFromInteractionTwo(interactionTwoIngredientValue)),
        RuntimeEvent("SecondEvent", Seq.empty),
        RuntimeEvent("InteractionOneSuccessful", Seq("interactionOneIngredient" -> Converters.toValue(interactionOneIngredientValue))),
        Baker.extractEvent(SieveInteractionSuccessful(sievedIngredientValue)),
        Baker.extractEvent(InteractionThreeSuccessful(interactionThreeIngredientValue)),
        Baker.extractEvent(InteractionFourSuccessful(interactionFourIngredientValue))
      )
    }

    "be able to return all occurred event names" in {

      val (baker, recipeId) = setupBakerWithRecipe("CheckEventNamesRecipe")

      val processId = UUID.randomUUID().toString
      baker.bake(recipeId, processId)

      //Handle two event
      baker.processEvent(processId, InitialEvent(initialIngredientValue))
      baker.processEvent(processId, SecondEvent())

      //Check if both the new event and the events occurred in the past are in the eventsList
      baker.eventNames(processId) should contain only(
        "InitialEvent",
        "EventFromInteractionTwo",
        "SecondEvent",
        "InteractionOneSuccessful",
        "SieveInteractionSuccessful",
        "InteractionThreeSuccessful",
        "InteractionFourSuccessful"
      )
    }

    "be able to return an index of all processes in cluster mode" in {

      val journalId = java.util.UUID.randomUUID().toString

      val indexTestSystem = ActorSystem("indexTest", clusterLevelDBConfig(
        actorSystemName = "indexTest",
        port = 3005,
        journalPath = s"target/journal-$journalId",
        snapshotsPath = s"target/snapshots-$journalId"))

      val nrOfProcesses = 200

      try {
        val (baker, recipeId) = setupBakerWithRecipe("IndexTestCluster")(indexTestSystem)

        val processIds = (0 to nrOfProcesses).map(_ => java.util.UUID.randomUUID().toString).toSet

        processIds.foreach(id => baker.bake(recipeId, id))

        baker.getIndex().map(_.processId) shouldBe processIds
      }
      finally {
        TestKit.shutdownActorSystem(indexTestSystem)
      }
    }

    "be able to return an index of all processes in local/inmemory mode" in {

      val nrOfProcesses = 200

      val (baker, recipeId) = setupBakerWithRecipe("IndexTestLocal")

      val processIds = (0 to nrOfProcesses).map(_ => java.util.UUID.randomUUID().toString).toSet

      processIds.foreach(id => baker.bake(recipeId, id))

      baker.getIndex().map(_.processId) shouldBe processIds
    }

    //Only works if persistence actors are used (think cassandra)
    "recover the state of a process from a persistence store" in {
      val system1 = ActorSystem("persistenceTest1", localLevelDBConfig("persistenceTest1"))
      val recoveryRecipeName = "RecoveryRecipe"
      val processId = UUID.randomUUID().toString

      var recipeId: String = ""
      val compiledRecipe = RecipeCompiler.compileRecipe(getRecipe(recoveryRecipeName))

      try {
        val baker1 = setupBakerWithNoRecipe()(system1)
        recipeId = baker1.addRecipe(compiledRecipe)
        baker1.bake(recipeId, processId)
        baker1.processEvent(processId, InitialEvent(initialIngredientValue))
        baker1.processEvent(processId, SecondEvent())
        baker1.getIngredients(processId) shouldBe finalState
      } finally {
        TestKit.shutdownActorSystem(system1)
      }

      val system2 = ActorSystem("persistenceTest2", localLevelDBConfig("persistenceTest2"))
      try {
        val baker2 = new AkkaBaker()(system2)
        baker2.addImplementations(mockImplementations)
        baker2.getIngredients(processId) shouldBe finalState
        baker2.getRecipe(recipeId).compiledRecipe shouldBe compiledRecipe
        baker2.addRecipe(compiledRecipe) shouldBe recipeId
      } finally {
        TestKit.shutdownActorSystem(system2)
      }
    }

    "when acknowledging the first event, not wait on the rest" in {
      val (baker, recipeId) = setupBakerWithRecipe("NotWaitForTheRest")

      val interaction2Delay = 2000

      when(testInteractionTwoMock.apply(anyString())).thenAnswer {
        //Do not remove next line, still needed in 2.11
        new Answer[EventFromInteractionTwo] {
          override def answer(invocation: InvocationOnMock): EventFromInteractionTwo = {
            Thread.sleep(interaction2Delay)
            interactionTwoEventValue
          }
        }
      }

      val processId = UUID.randomUUID().toString
      baker.bake(recipeId, processId)
      val response: BakerResponse = baker.processEventAsync(processId, InitialEvent(initialIngredientValue))

      response.confirmCompleted(3000 millis) shouldBe SensoryEventStatus.Completed
    }

    "acknowledge the first and final event while rest processing failed" in {
      val (baker, recipeId) = setupBakerWithRecipe("AcknowledgeThefirst")

      when(testInteractionTwoMock.apply(anyString()))
        .thenThrow(new RuntimeException("Unknown Exception.")) // This interaction is not retried and blocks the process

      val processId = UUID.randomUUID().toString
      baker.bake(recipeId, processId)
      val response = baker.processEventAsync(processId, InitialEvent(initialIngredientValue))

      response.confirmReceived() shouldBe SensoryEventStatus.Received

      // The process is completed because it is in a BLOCKED state
      response.confirmCompleted(3 seconds) shouldBe SensoryEventStatus.Completed
    }

    "bind multi transitions correctly even if ingredient name overlaps" in {
      //This test is part of the ExecutionSpec and not the Compiler spec because the only correct way to validate
      //for this test is to check if Baker calls the mocks.
      //If there is a easy way to validate the created petrinet by the compiler it should be moved to the compiler spec.
      val (baker, recipeId) = setupBakerWithRecipe("OverlappingMultiIngredients")

      // It is helpful to check the recipe visualization if this test fails
      //      println(baker.compiledRecipe.getRecipeVisualization)

      val processId = UUID.randomUUID().toString
      baker.bake(recipeId, processId)
      baker.processEvent(processId, InitialEvent(initialIngredientValue))

      verify(testInteractionOneMock, times(1)).apply(processId.toString, initialIngredientValue)
      verify(testInteractionTwoMock, times(1)).apply(initialIngredientValue)
      verifyNoMoreInteractions(testInteractionFiveMock, testInteractionSixMock)
    }

    "be able to use the same ingredient multiple times as input parameter for an interaction" in {
      val recipe: Recipe =
        Recipe("sameIngredientMultipleTime")
          .withInteractions(
            interactionOne,
            interactionThree
              .withOverriddenIngredientName("interactionOneIngredient", "interactionOneOriginalIngredient")
              .withOverriddenIngredientName("interactionTwoIngredient", "interactionOneOriginalIngredient"))
          .withSensoryEvents(initialEvent)

      val (baker, recipeId) = setupBakerWithRecipe(recipe, mockImplementations)
      val processId = UUID.randomUUID().toString

      baker.bake(recipeId, processId)
      baker.processEvent(processId, InitialEvent(initialIngredientValue))

      verify(testInteractionOneMock, times(1)).apply(processId.toString, initialIngredientValue)
      verify(testInteractionThreeMock, times(1)).apply(interactionOneIngredientValue, interactionOneIngredientValue)
    }

    "reject sensory events after a specified receive period" in {

      val receivePeriod: FiniteDuration = 100 milliseconds

      val recipe: Recipe =
        Recipe("eventReceiveExpirationRecipe")
          .withSensoryEvents(initialEvent)
          .withInteractions(interactionOne)
          .withEventReceivePeriod(receivePeriod)

      val (baker, recipeId) = setupBakerWithRecipe(recipe, mockImplementations)

      val processId = UUID.randomUUID().toString

      baker.bake(recipeId, processId)

      Thread.sleep(receivePeriod.toMillis + 100)

      baker.processEvent(processId, InitialEvent("")) shouldBe SensoryEventStatus.ReceivePeriodExpired
    }

    "accept sensory events before a specified receive period" in {

      val receivePeriod: FiniteDuration = 10 seconds

      val recipe: Recipe =
        Recipe("eventReceiveInTimeRecipe")
          .withSensoryEvents(initialEvent)
          .withInteractions(interactionOne)
          .withEventReceivePeriod(receivePeriod)

      val (baker, recipeId) = setupBakerWithRecipe(recipe, mockImplementations)
      val processId = UUID.randomUUID().toString

      baker.bake(recipeId, processId)

      baker.processEvent(processId, InitialEvent("")) shouldBe SensoryEventStatus.Completed
    }

    "be able to visualize events that have been fired" in {
      //This test only checks if the graphviz is different, not that the outcome is correct
      val (baker, recipeId) = setupBakerWithRecipe("CheckEventRecipe")

      val processId = UUID.randomUUID().toString
      baker.bake(recipeId, processId)

      val noEventsGraph = baker.getVisualState(processId)
      //      System.out.println(noEventsGraph)

      //Handle first event
      baker.processEvent(processId, InitialEvent("initialIngredient"))

      val firstEventGraph = baker.getVisualState(processId)
      //      System.out.println(firstEventGraph)

      noEventsGraph should not be firstEventGraph

      baker.processEvent(processId, SecondEvent())
      val secondEventGraph = baker.getVisualState(processId)
      //      System.out.println(secondEventGraph)

      firstEventGraph should not be secondEventGraph
    }

    "properly handle a retention period" in {

      val retentionPeriod = 2 seconds

      val recipe: Recipe =
        Recipe("RetentionPeriodRecipe")
          .withSensoryEvents(initialEvent)
          .withInteractions(interactionOne)
          .withRetentionPeriod(retentionPeriod)

      val (baker, recipeId) = setupBakerWithRecipe(recipe, mockImplementations)

      val processId = UUID.randomUUID().toString

      baker.bake(recipeId, processId)

      //Should not fail
      baker.getIngredients(processId)

      baker.events(processId)

      Thread.sleep(FiniteDuration(retentionPeriod.toMillis + 1000, TimeUnit.MILLISECONDS).dilated.toMillis)

      //Should fail
      intercept[ProcessDeletedException] {
        baker.getIngredients(processId)
      }

      intercept[ProcessDeletedException] {
        baker.events(processId)
      }
    }

    "block interaction and log error message if a null ingredient is provided directly by a Interaction" in {
      val recipe =
        Recipe("NullIngredientRecipe")
          .withInteraction(interactionOne)
          .withSensoryEvent(initialEvent)

      val (baker, recipeId) = setupBakerWithRecipe(recipe, mockImplementations)

      when(testInteractionOneMock.apply(anyString(), anyString())).thenReturn(null)

      val processId = UUID.randomUUID().toString

      baker.bake(recipeId, processId)

      baker.processEvent(processId, InitialEvent(initialIngredientValue))

      verify(testInteractionOneMock).apply(processId, "initialIngredient")
      baker.getIngredients(processId) shouldBe ingredientMap("initialIngredient" -> initialIngredientValue)
    }

    "block interaction and log error message if a null ingredient is provided by an Event provided by a Interaction" in {
      val recipe =
        Recipe("NullIngredientFromEventRecipe")
          .withInteraction(interactionTwo
            .withOverriddenIngredientName("initialIngredientOld", "initialIngredient"))
          .withSensoryEvent(initialEvent)

      val (baker, recipeId) = setupBakerWithRecipe(recipe, mockImplementations)

      when(testInteractionTwoMock.apply(anyString())).thenReturn(EventFromInteractionTwo(null))

      val processId = UUID.randomUUID().toString

      baker.bake(recipeId, processId)

      baker.processEvent(processId, InitialEvent(initialIngredientValue))

      verify(testInteractionTwoMock).apply("initialIngredient")
      baker.getIngredients(processId) shouldBe ingredientMap("initialIngredient" -> initialIngredientValue)
    }
  }
}<|MERGE_RESOLUTION|>--- conflicted
+++ resolved
@@ -236,12 +236,8 @@
       verify(testInteractionOneMock, times(2)).apply(processId.toString, "initialIngredient")
     }
 
-<<<<<<< HEAD
-    //This test is ignored for now since it does not work in with all operating systems
+
     "backwards compatibility in serialization of case class ingredients" in {
-=======
-    "backwards compatibility in serialization of case class ingredients" ignore {
->>>>>>> 323e1338
 
       import better.files._
 
